--- conflicted
+++ resolved
@@ -947,27 +947,6 @@
                         user_context=user_context
                     )
                     
-<<<<<<< HEAD
-                    if response_type == "goal_created":
-                        agent_responses["Goal Planning"] = (
-                            f"Goal created successfully:\n"
-                            f"Goal ID: {goal_response['goal_id']}\n"
-                            f"Type: {goal_response['goal_data']['goal_type']}\n"
-                            f"Target Amount: ${goal_response['goal_data']['target_amount']:,.2f}\n"
-                            f"Monthly Contribution: ${goal_response['goal_data']['monthly_contribution']:,.2f}\n"
-                            f"Timeline: {goal_response['goal_data']['goal_timeline']}\n\n"
-                            f"{goal_response['strategy_explanation']}"
-                        )
-                    elif response_type == "all_goals":
-                        goals_list = goal_response.get("goals", [])
-                        if goals_list:
-                            goals_text = "\n".join([
-                                f"- {goal['Goal Type']}: ${goal['Target Amount']:,.2f} "
-                                f"({goal['Progress (%)']:.1f}% complete, target: {goal['Target Date']})"
-                                for goal in goals_list
-                            ])
-                            agent_responses["Goal Planning"] = f"Current financial goals:\n{goals_text}"
-=======
                     # Format the response based on type
                     if isinstance(goal_response, dict) and goal_response.get("success", False):
                         response_type = goal_response.get("response_type", "")
@@ -995,7 +974,6 @@
                                 agent_responses["Goal Planning"] = "No financial goals found."
                         elif response_type == "goal_recommendations":
                             agent_responses["Goal Planning"] = goal_response.get("recommendations", "")
->>>>>>> 606aceee
                         else:
                             # For other response types, use the content if available
                             agent_responses["Goal Planning"] = goal_response.get("content", str(goal_response))
